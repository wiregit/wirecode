--- conflicted
+++ resolved
@@ -83,15 +83,12 @@
     public int pushCount; //Push request count
     public int totDropped; //Total dropped messages
     public int totRouteError; //Total misrouted messages
-<<<<<<< HEAD
-=======
     
     /**
     * An instance of NDAccess for remote access to the network discovery engine 
     * to retrieve good hosts
     */
     private NDAccess ndAccess = null;
->>>>>>> 191f6aa4
     
     private Vector badHosts = new Vector();
 
@@ -414,17 +411,6 @@
 	}
 
 	//3. Start the statistics thread
-<<<<<<< HEAD
-//  	try{
-//  	    Stat s = new Stat(this);
-//  	    Thread stat = new Thread(s);
-//  	    if (stats==true)
-//  		stat.start();
-//  	}
-//  	catch (Exception e){
-//  	    error(ActivityCallback.ERROR_1);
-//  	}
-=======
 	try{
 	    Stat s = new Stat(this);
 	    Thread stat = new Thread(s);
@@ -436,7 +422,6 @@
 	}
         
         
->>>>>>> 191f6aa4
 	while (true) {
 	    Connection c = null;
 	    try {
